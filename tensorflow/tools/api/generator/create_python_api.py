--- conflicted
+++ resolved
@@ -23,15 +23,11 @@
 import os
 import sys
 
-<<<<<<< HEAD
-from tensorflow import python  # pylint: disable=unused-import
-=======
 # Populate `sys.modules` which will be traversed to find TensorFlow modules.
 # Make sure your module gets imported in tensorflow/python/__init__.py for it
 # to be seen by this script.
 import tensorflow.python  # pylint: disable=unused-import
 
->>>>>>> a7a3bb3d
 from tensorflow.python.util import tf_decorator
 
 
