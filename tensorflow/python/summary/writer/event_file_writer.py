--- conflicted
+++ resolved
@@ -68,13 +68,10 @@
     self._event_queue = six.moves.queue.Queue(max_queue)
     self._ev_writer = pywrap_tensorflow.EventsWriter(
         compat.as_bytes(os.path.join(self._logdir, "events")))
-<<<<<<< HEAD
     self._flush_secs = flush_secs
     self._sentinel_event = self._get_sentinel_event()
-=======
     if filename_suffix:
       self._ev_writer.InitWithSuffix(compat.as_bytes(filename_suffix))
->>>>>>> 6461dd32
     self._closed = False
     self._worker = _EventLoggerThread(self._event_queue, self._ev_writer,
                                       self._flush_secs, self._sentinel_event)
