--- conflicted
+++ resolved
@@ -27,10 +27,6 @@
 from tensorflow.python.framework import ops
 from tensorflow.python.ops import array_ops
 from tensorflow.python.ops import gen_array_ops
-<<<<<<< HEAD
-from tensorflow.python.ops import gen_math_ops
-=======
->>>>>>> b5014206
 from tensorflow.python.ops import gen_nn_ops
 from tensorflow.python.ops import math_ops
 from tensorflow.python.util.tf_export import tf_export
@@ -63,15 +59,6 @@
   """
   with ops.name_scope(name, "clip_by_value",
                       [t, clip_value_min, clip_value_max]) as name:
-<<<<<<< HEAD
-    return gen_math_ops.clip_by_value(t,
-                                      clip_value_min,
-                                      clip_value_max,
-                                      name=name)
-
-@ops.RegisterGradient("ClipByValue")
-def _ClipByValueGrad(op, grad):
-=======
     t = ops.convert_to_tensor(t, name="t")
 
     # Go through list of tensors, for each value in each tensor clip
@@ -92,7 +79,6 @@
 # TODO(scottzhu): switch to use new implmentation in 2 weeks.
 # @ops.RegisterGradient("ClipByValue")
 def _clip_by_value_grad(op, grad):
->>>>>>> b5014206
   """Returns grad of clip_by_value."""
   x = op.inputs[0]
   y = op.inputs[1]
